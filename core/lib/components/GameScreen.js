--- conflicted
+++ resolved
@@ -78,19 +78,12 @@
 GameScreen._id = 'game-screen';
 
 GameScreen._html = `
-<<<<<<< HEAD
 	<section data-component="game_screen" data-screen="game" id="game" class="unselectable">
 		<div data-content="visuals">
 			<div id="particles-js" data-ui="particles"></div>
 			<div id="background" data-ui="background"></div>
 			<div id='components'></div>
 		</div>
-=======
-	<section data-component="game-screen" data-screen="game" id="game" class="unselectable">
-		<div id="particles-js" data-ui="particles"></div>
-		<div id="background" data-ui="background"></div>
-		<div id='components'></div>
->>>>>>> aa082f7f
 		<div data-component="text_box" data-ui="text">
 			<img data-ui="face" alt="" data-content="character_expression">
 			<span data-ui="who" data-content="character_name"></span>
